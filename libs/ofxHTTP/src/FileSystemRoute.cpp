--- conflicted
+++ resolved
@@ -235,12 +235,7 @@
         }
     }
 
-<<<<<<< HEAD
-    // If nothing is returned, then base route will get it.
-    BaseRoute_<FileSystemRouteSettings>::handleRequest(request, response);
-=======
     // Will pass to BaseRoute_<>::sendResponse() if not already sent.
->>>>>>> fbe25bc2
 }
 
 
