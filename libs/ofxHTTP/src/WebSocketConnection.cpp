// =============================================================================
//
// Copyright (c) 2013-2015 Christopher Baker <http://christopherbaker.net>
//
// Permission is hereby granted, free of charge, to any person obtaining a copy
// of this software and associated documentation files (the "Software"), to deal
// in the Software without restriction, including without limitation the rights
// to use, copy, modify, merge, publish, distribute, sublicense, and/or sell
// copies of the Software, and to permit persons to whom the Software is
// furnished to do so, subject to the following conditions:
//
// The above copyright notice and this permission notice shall be included in
// all copies or substantial portions of the Software.
//
// THE SOFTWARE IS PROVIDED "AS IS", WITHOUT WARRANTY OF ANY KIND, EXPRESS OR
// IMPLIED, INCLUDING BUT NOT LIMITED TO THE WARRANTIES OF MERCHANTABILITY,
// FITNESS FOR A PARTICULAR PURPOSE AND NONINFRINGEMENT. IN NO EVENT SHALL THE
// AUTHORS OR COPYRIGHT HOLDERS BE LIABLE FOR ANY CLAIM, DAMAGES OR OTHER
// LIABILITY, WHETHER IN AN ACTION OF CONTRACT, TORT OR OTHERWISE, ARISING FROM,
// OUT OF OR IN CONNECTION WITH THE SOFTWARE OR THE USE OR OTHER DEALINGS IN
// THE SOFTWARE.
//
// =============================================================================


#include "ofx/HTTP/WebSocketConnection.h"
#include "ofx/HTTP/WebSocketRoute.h"
//#include "ofx/HTTP/BaseSe"
#include "Poco/ByteOrder.h"


namespace ofx {
namespace HTTP {


WebSocketConnection::WebSocketConnection(WebSocketRoute& route):
    BaseRouteHandler_<WebSocketRoute>(route),
    _isConnected(false),
    _totalBytesSent(0),
    _totalBytesReceived(0)
{
    getRoute().registerWebSocketConnection(this);
}


WebSocketConnection::~WebSocketConnection()
{
    getRoute().unregisterWebSocketConnection(this);
}


void WebSocketConnection::handleRequest(ServerEventArgs& evt)
{
    try
    {
        _requestHeaders = evt.getRequest();
        _clientAddress = evt.getRequest().clientAddress();

        /// \todo Fix when poco is upgraded.
        applyFirefoxHack(evt);

        // Check origin headers.
        handleOrigin(evt);

        // Validate subprotocols.
        handleSubprotocols(evt);

        // Respond to extensions.
        handleExtensions(evt);

        Poco::Net::WebSocket ws(evt.getRequest(), evt.getResponse());

        ws.setReceiveTimeout(getRoute().getSettings().getReceiveTimeout());
        ws.setSendTimeout(getRoute().getSettings().getSendTimeout());
        ws.setKeepAlive(getRoute().getSettings().getKeepAlive());

        _mutex.lock();
        _isConnected = true;
        _mutex.unlock();

        Poco::Buffer<char> buffer(getRoute().getSettings().getBufferSize());

        int flags = 0;

        WebSocketOpenEventArgs eventArgs(evt, *this);
        ofNotifyEvent(getRoute().events.onOpenEvent, eventArgs, this);

        do
        {
            flags = 0; // clear

            if (ws.poll(getRoute().getSettings().getPollTimeout(), Poco::Net::Socket::SELECT_READ))
            {
                int numBytesReceived = ws.receiveFrame(buffer.begin(),
                                                       buffer.size(),
                                                       flags);

                _totalBytesReceived += numBytesReceived;

                if (numBytesReceived > 0)
                {
                    WebSocketFrame frame(buffer.begin(), numBytesReceived, flags);

                    if (frame.isPing() || frame.isPong())
                    {
                        if (getRoute().getSettings().getAutoPingPongResponse())
                        {
                            int frameFlag = Poco::Net::WebSocket::FRAME_FLAG_FIN;

                            if (frame.isPing())
                            {
                                frameFlag |= Poco::Net::WebSocket::FRAME_OP_PONG;
                            }
                            else
                            {
                                frameFlag |= Poco::Net::WebSocket::FRAME_OP_PING;
                            }

                            WebSocketFrame pingPongFrame(buffer.begin(), numBytesReceived, frameFlag);

                            _mutex.lock();
                            _frameQueue.push(pingPongFrame);
                            _mutex.unlock();
                        }
                    }
                    else if (frame.isClose())
                    {
                        unsigned short code = 0;
                        
                        std::string reason = "";

                        // TODO: it is possible, per the spec send
                        std::size_t n = frame.size();

#if OF_VERSION_MINOR > 8
                        const char* p = frame.getData();
#else
                        const char* p = frame.getBinaryBuffer();
#endif
                        if (n >= 2)
                        {
                            // Get thec close code.
                            code = static_cast<unsigned short>(Poco::ByteOrder::fromNetwork((p[0] << 8) | p[1]));
                        }
                        else
                        {
                            ofLogWarning("WebSocketConnection::handleRequest") << "Non-conforming client, no close code sent.";
                        }

                        if (n > 2)
                        {
                            // Skip the first two bytes of the code.
                            reason = std::string(frame.getText().begin() + 2,
                                                 frame.getText().end());
                        }
                        else
                        {
                            switch (code)
                            {
                                case 1000:
                                    reason = "Normal closure.";
                                    break;
                                case 1001:
                                    reason = "Going away.";
                                    break;
                                case 1002:
                                    reason = "Protocol error.";
                                    break;
                                case 1003:
                                    reason = "Received incompatible frame.";
                                    break;
                            }
                        }

                        WebSocketCloseEventArgs closeEventArgs(evt,
                                                               *this,
                                                               code,
                                                               reason);
                        ofNotifyEvent(getRoute().events.onCloseEvent,
                                      closeEventArgs,
                                      this);
                    }
                    else
                    {
<<<<<<< HEAD
                        WebSocketFrameEventArgs frameArgs(sessionId, *this, frame);
                        ofNotifyEvent(events.onFrameReceivedEvent, frameArgs, this);
=======
                        WebSocketFrameEventArgs frameArgs(evt, *this, frame);
                        ofNotifyEvent(getRoute().events.onFrameReceivedEvent,
                                      frameArgs,
                                      this);
>>>>>>> fbe25bc2
                    }
                }
                else
                {
<<<<<<< HEAD
                    // Clean shutdown if we read and no bytes were available.
                    close();
=======
                    // clean shutdown if we read and no bytes were available.
                    stop();
>>>>>>> fbe25bc2
                }
            }

            // Send frames from _frameQueue.
            while (getSendQueueSize() > 0) // lock
            {
                _mutex.lock();
                WebSocketFrame frame = _frameQueue.front();
                _frameQueue.pop();
                _mutex.unlock();

                if (frame.size() > 0)
                {
                    if (ws.poll(getRoute().getSettings().getPollTimeout(),
                                Poco::Net::Socket::SELECT_WRITE))
                    {
                        int numBytesSent = 0;

#if OF_VERSION_MINOR > 8
                        const char* p = frame.getData();
#else
                        const char* p = frame.getBinaryBuffer();
#endif
                        numBytesSent = ws.sendFrame(p,
                                                    frame.size(),
                                                    frame.getFlags());

                        _totalBytesSent += numBytesSent;

                        // WebSocketError error = WS_ERR_NONE;

                        if (0 == numBytesSent)
                        {
                            ofLogWarning("WebSocketConnection::handleRequest") << "WebSocket numBytesSent == 0";
                            // error = WS_ERROR_ZERO_BYTE_FRAME_SENT;
                        }
                        // TODO ofBuffer::size() returns long ... sendFrame returns int ... :/
                        else if(numBytesSent < frame.size())
                        {
                            ofLogWarning("WebSocketConnection::handleRequest") << "WebSocket numBytesSent < frame.size()";
                            // error = WS_ERROR_INCOMPLETE_FRAME_SENT;
                        }
                        
<<<<<<< HEAD
                        WebSocketFrameEventArgs eventArgs(sessionId, *this, frame);
                        ofNotifyEvent(events.onFrameSentEvent, eventArgs, this);
=======
                        WebSocketFrameEventArgs eventArgs(evt, *this, frame);
                        ofNotifyEvent(getRoute().events.onFrameSentEvent, eventArgs, this);
>>>>>>> fbe25bc2
                    }
                }
            }

            // Check for read error
            if (ws.poll(getRoute().getSettings().getPollTimeout(),
                        Poco::Net::Socket::SELECT_ERROR))
            {
                std::unique_lock<std::mutex> lock(_mutex);
                _isConnected = false;
            }

        }
        while (_isConnected && (flags & Poco::Net::WebSocket::FRAME_OP_BITMASK) != Poco::Net::WebSocket::FRAME_OP_CLOSE);

        ofLogNotice("WebSocketConnection::handleRequest") << "WebSocket connection closed.";

    }
    catch (const Poco::Net::WebSocketException& exc)
    {
        ofLogError("WebSocketConnection::handleRequest") << "WebSocketException: " << exc.code() << " : " << exc.displayText();

        switch (exc.code())
        {
            case Poco::Net::WebSocket::WS_ERR_HANDSHAKE_UNSUPPORTED_VERSION:
                evt.getResponse().set("Sec-WebSocket-Version", Poco::Net::WebSocket::WEBSOCKET_VERSION);
                evt.getResponse().setStatus(Poco::Net::HTTPResponse::HTTP_BAD_REQUEST);
                evt.getResponse().setReason("WS_ERR_HANDSHAKE_UNSUPPORTED_VERSION");
                break;
            case Poco::Net::WebSocket::WS_ERR_NO_HANDSHAKE:
                evt.getResponse().setStatus(Poco::Net::HTTPResponse::HTTP_BAD_REQUEST);
                evt.getResponse().setReason("WS_ERR_NO_HANDSHAKE");
                break;
            case Poco::Net::WebSocket::WS_ERR_HANDSHAKE_NO_VERSION:
                evt.getResponse().setStatus(Poco::Net::HTTPResponse::HTTP_BAD_REQUEST);
                evt.getResponse().setReason("WS_ERR_HANDSHAKE_NO_VERSION");
                break;
            case Poco::Net::WebSocket::WS_ERR_HANDSHAKE_NO_KEY:
                evt.getResponse().setStatus(Poco::Net::HTTPResponse::HTTP_BAD_REQUEST);
                evt.getResponse().setReason("WS_ERR_HANDSHAKE_NO_KEY");
                break;
        }

        getRoute().handleRequest(evt);
        WebSocketErrorEventArgs eventArgs(evt, *this, (WebSocketError)exc.code());
        ofNotifyEvent(getRoute().events.onErrorEvent, eventArgs, this);
    }
    catch (const Poco::TimeoutException& exc)
    {
<<<<<<< HEAD
        ofLogError("ServerWebSocketRouteHandler::handleRequest") << "TimeoutException: " << exc.code() << " Desc: " << exc.what();
        response.setStatusAndReason(Poco::Net::HTTPResponse::HTTP_INTERNAL_SERVER_ERROR);
        _parent.handleRequest(request, response);
        WebSocketErrorEventArgs eventArgs(sessionId, *this, WS_ERR_TIMEOUT);
        ofNotifyEvent(events.onErrorEvent, eventArgs, this);
        // Response socket has already been closed (!?)
    }
    catch (const Poco::Net::NetException& exc)
    {
        ofLogError("ServerWebSocketRouteHandler::handleRequest") << "NetException: " << exc.code() << " Desc: " << exc.what();
        response.setStatusAndReason(Poco::Net::HTTPResponse::HTTP_INTERNAL_SERVER_ERROR);
        _parent.handleRequest(request, response);
        WebSocketErrorEventArgs eventArgs(sessionId, *this, WS_ERR_NET_EXCEPTION);
        ofNotifyEvent(events.onErrorEvent, eventArgs, this);
        // Response socket has already been closed (!?)
=======
        ofLogError("WebSocketConnection::handleRequest") << "TimeoutException: " << exc.code() << " Desc: " << exc.what();
        evt.getResponse().setStatusAndReason(Poco::Net::HTTPResponse::HTTP_INTERNAL_SERVER_ERROR);
        getRoute().handleRequest(evt);
        WebSocketErrorEventArgs eventArgs(evt, *this, WS_ERR_TIMEOUT);
        ofNotifyEvent(getRoute().events.onErrorEvent, eventArgs, this);
        // response socket has already been closed (!?)
    }
    catch (const Poco::Net::NetException& exc)
    {
        ofLogError("WebSocketConnection::handleRequest") << "NetException: " << exc.code() << " Desc: " << exc.what();
        evt.getResponse().setStatusAndReason(Poco::Net::HTTPResponse::HTTP_INTERNAL_SERVER_ERROR);
        getRoute().handleRequest(evt);
        WebSocketErrorEventArgs eventArgs(evt, *this, WS_ERR_NET_EXCEPTION);
        ofNotifyEvent(getRoute().events.onErrorEvent, eventArgs, this);
        // response socket has already been closed (!?)
>>>>>>> fbe25bc2
    }
    catch (const std::exception& exc)
    {
        ofLogError("WebSocketConnection::handleRequest") << "exception: " << exc.what();
        evt.getResponse().setStatusAndReason(Poco::Net::HTTPResponse::HTTP_INTERNAL_SERVER_ERROR);
        getRoute().handleRequest(evt);
        WebSocketErrorEventArgs eventArgs(evt, *this, WS_ERR_OTHER);
        ofNotifyEvent(getRoute().events.onErrorEvent, eventArgs, this);
    }
    catch ( ... )
    {
        ofLogError("WebSocketConnection::handleRequest") << "... Unknown exception.";
        evt.getResponse().setStatusAndReason(Poco::Net::HTTPResponse::HTTP_INTERNAL_SERVER_ERROR);
        getRoute().handleRequest(evt);
        WebSocketErrorEventArgs eventArgs(evt, *this, WS_ERR_OTHER);
        ofNotifyEvent(getRoute().events.onErrorEvent, eventArgs, this);
    }
}


bool WebSocketConnection::sendFrame(const WebSocketFrame& frame) const
{
    std::unique_lock<std::mutex> lock(_mutex);

    if (_isConnected)
    {
        _frameQueue.push(frame);
        return true;
    }
    else
    {
        ofLogError("WebSocketConnection::sendFrame") << "Not connected, frame not sent.";
        return false;
    }
}


std::size_t WebSocketConnection::getSendQueueSize() const
{
    std::unique_lock<std::mutex> lock(_mutex);
    return _frameQueue.size();
}


void WebSocketConnection::clearSendQueue()
{
<<<<<<< HEAD
    ofScopedLock lock(_mutex);
    std::queue<WebSocketFrame> empty; // A way to clear queues.
=======
    std::unique_lock<std::mutex> lock(_mutex);
    std::queue<WebSocketFrame> empty; // a way to clear queues.
>>>>>>> fbe25bc2
    std::swap(_frameQueue, empty);
}


void WebSocketConnection::stop()
{
    std::unique_lock<std::mutex> lock(_mutex);
    _isConnected = false;
}


Poco::Net::NameValueCollection WebSocketConnection::getRequestHeaders() const
{
    std::unique_lock<std::mutex> lock(_mutex);
    return _requestHeaders;
}


Poco::Net::SocketAddress WebSocketConnection::getClientAddress() const
{
    std::unique_lock<std::mutex> lock(_mutex);
    return _clientAddress;
}


bool WebSocketConnection::isConnected() const
{
    std::unique_lock<std::mutex> lock(_mutex);
    return _isConnected;
}

std::size_t WebSocketConnection::getTotalBytesSent() const
{
    std::unique_lock<std::mutex> lock(_mutex);
    return _totalBytesSent;
}


std::size_t WebSocketConnection::getTotalBytesReceived() const
{
    std::unique_lock<std::mutex> lock(_mutex);
    return _totalBytesReceived;
}


void WebSocketConnection::handleOrigin(ServerEventArgs&)
{
    // http://en.wikipedia.org/wiki/Same_origin_policy
    //    _settings.getAllowCrossOriginConnections();
    //    Utils::dumpHeaders(request,OF_LOG_NOTICE);
    // Access-Control-Allow-Origin
    //    ofLogError("ServerRouteHandler::handleOrigin") << "TODO: handle/check origin";
}


void WebSocketConnection::handleSubprotocols(ServerEventArgs&)
{
//    SubprotocolSet& getValidSubprotocols()
//    std::vector<std::string> proposedProtocols = ofSplitString(request.get("Sec-WebSocket-Protocol",""),
//                                                               ",",
//                                                               true,
//                                                               true);
//
//    std::string selectedProtocol;
//
//    bool isValidProtocol = _manager.selectSubprotocol(proposedProtocols,selectedProtocol);
//
//    // if we don't support the protocol, we don't send a Sec-WebSocket-Protocol header with the response.
//    // in doing so, we leave the decision up to the client.  most clients should terminate the connection.
//    // http://stackoverflow.com/questions/13545453/http-response-code-when-requested-websocket-subprotocol-isnt-supported-recogniz
//    if(isValidProtocol && ! selectedProtocol.empty())
//    {
//        response.set("Sec-WebSocket-Protocol",selectedProtocol);
//    }
//    else
//    {
//        // we don't send anything, which is equiv to null according to the spec
//        // exchange.response.set("Sec-WebSocket-Protocol", "null");
//    }
}


void WebSocketConnection::handleExtensions(ServerEventArgs&)
{
//    if(request.has("Sec-WebSocket-Extensions"))
//    {
//        // TODO: support these
//        // http://tools.ietf.org/html/draft-tyoshino-hybi-websocket-perframe-deflate-05
//        // http://tools.ietf.org/html/draft-ietf-hybi-websocket-multiplexing-09
//    }
}


void WebSocketConnection::applyFirefoxHack(ServerEventArgs& evt)
{
    // HACK FOR FIREFOX
    // require websocket upgrade headers
    std::string connectionHeader = Poco::toLower(evt.getRequest().get("Connection", ""));
    
    if (0 != Poco::icompare(connectionHeader, "Upgrade"))
    {
        std::string userAgent = Poco::toLower(evt.getRequest().get("User-Agent",""));

        if (!userAgent.empty() &&
            !connectionHeader.empty() &&
            ofIsStringInString(userAgent,"firefox") &&
            ofIsStringInString(connectionHeader,"upgrade"))
        {
            // this request is coming from firefox, which is known to send things that look like:
            // Connection:keep-alive, Upgrade
            // thus failing the standard Poco upgrade test.
            // we can't do this here, but will do a similar hack in the handler
            evt.getRequest().set("Connection","Upgrade");
        }
    }
}


} } // namespace ofx::HTTP<|MERGE_RESOLUTION|>--- conflicted
+++ resolved
@@ -182,26 +182,16 @@
                     }
                     else
                     {
-<<<<<<< HEAD
-                        WebSocketFrameEventArgs frameArgs(sessionId, *this, frame);
-                        ofNotifyEvent(events.onFrameReceivedEvent, frameArgs, this);
-=======
                         WebSocketFrameEventArgs frameArgs(evt, *this, frame);
                         ofNotifyEvent(getRoute().events.onFrameReceivedEvent,
                                       frameArgs,
                                       this);
->>>>>>> fbe25bc2
                     }
                 }
                 else
                 {
-<<<<<<< HEAD
-                    // Clean shutdown if we read and no bytes were available.
-                    close();
-=======
                     // clean shutdown if we read and no bytes were available.
                     stop();
->>>>>>> fbe25bc2
                 }
             }
 
@@ -245,13 +235,8 @@
                             // error = WS_ERROR_INCOMPLETE_FRAME_SENT;
                         }
                         
-<<<<<<< HEAD
-                        WebSocketFrameEventArgs eventArgs(sessionId, *this, frame);
-                        ofNotifyEvent(events.onFrameSentEvent, eventArgs, this);
-=======
                         WebSocketFrameEventArgs eventArgs(evt, *this, frame);
                         ofNotifyEvent(getRoute().events.onFrameSentEvent, eventArgs, this);
->>>>>>> fbe25bc2
                     }
                 }
             }
@@ -301,23 +286,6 @@
     }
     catch (const Poco::TimeoutException& exc)
     {
-<<<<<<< HEAD
-        ofLogError("ServerWebSocketRouteHandler::handleRequest") << "TimeoutException: " << exc.code() << " Desc: " << exc.what();
-        response.setStatusAndReason(Poco::Net::HTTPResponse::HTTP_INTERNAL_SERVER_ERROR);
-        _parent.handleRequest(request, response);
-        WebSocketErrorEventArgs eventArgs(sessionId, *this, WS_ERR_TIMEOUT);
-        ofNotifyEvent(events.onErrorEvent, eventArgs, this);
-        // Response socket has already been closed (!?)
-    }
-    catch (const Poco::Net::NetException& exc)
-    {
-        ofLogError("ServerWebSocketRouteHandler::handleRequest") << "NetException: " << exc.code() << " Desc: " << exc.what();
-        response.setStatusAndReason(Poco::Net::HTTPResponse::HTTP_INTERNAL_SERVER_ERROR);
-        _parent.handleRequest(request, response);
-        WebSocketErrorEventArgs eventArgs(sessionId, *this, WS_ERR_NET_EXCEPTION);
-        ofNotifyEvent(events.onErrorEvent, eventArgs, this);
-        // Response socket has already been closed (!?)
-=======
         ofLogError("WebSocketConnection::handleRequest") << "TimeoutException: " << exc.code() << " Desc: " << exc.what();
         evt.getResponse().setStatusAndReason(Poco::Net::HTTPResponse::HTTP_INTERNAL_SERVER_ERROR);
         getRoute().handleRequest(evt);
@@ -333,7 +301,6 @@
         WebSocketErrorEventArgs eventArgs(evt, *this, WS_ERR_NET_EXCEPTION);
         ofNotifyEvent(getRoute().events.onErrorEvent, eventArgs, this);
         // response socket has already been closed (!?)
->>>>>>> fbe25bc2
     }
     catch (const std::exception& exc)
     {
@@ -380,13 +347,8 @@
 
 void WebSocketConnection::clearSendQueue()
 {
-<<<<<<< HEAD
-    ofScopedLock lock(_mutex);
-    std::queue<WebSocketFrame> empty; // A way to clear queues.
-=======
     std::unique_lock<std::mutex> lock(_mutex);
     std::queue<WebSocketFrame> empty; // a way to clear queues.
->>>>>>> fbe25bc2
     std::swap(_frameQueue, empty);
 }
 
