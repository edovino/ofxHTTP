--- conflicted
+++ resolved
@@ -103,13 +103,7 @@
     int _maxQueued;
     Poco::Thread::Priority _threadPriority;
 
-<<<<<<< HEAD
-    void addRoute(AbstractRoute::SharedPtr route);
-    
-    void removeRoute(AbstractRoute::SharedPtr route);
-=======
 };
->>>>>>> fbe25bc2
 
 
 /// \brief This class mirrors Poco::Net::HTTPServerParams, without ref counting.
@@ -171,14 +165,8 @@
     const Net::IPAddressRange::List& getWhitelist() const;
     void setWhitelist(const Net::IPAddressRange::List& whitelist);
 
-<<<<<<< HEAD
-    ThreadErrorHandler eh;
-
-    Poco::ErrorHandler* pOldEH;
-=======
     const Net::IPAddressRange::List& getBlacklist() const;
     void setBlacklist(const Net::IPAddressRange::List& blacklist);
->>>>>>> fbe25bc2
     
     const static std::string DEFAULT_HOST;
     const static unsigned short DEFAULT_PORT;
@@ -233,15 +221,6 @@
             return;
         }
 
-<<<<<<< HEAD
-template <typename SettingsType>
-BaseServer_<SettingsType>::~BaseServer_()
-{
-    stop();
-    Poco::Net::uninitializeSSL();
-    Poco::ErrorHandler::set(pOldEH);
-}
-=======
         Poco::Net::ServerSocket socket;
 
         if (_settings.useSSL())
@@ -252,7 +231,6 @@
                 socket = Poco::Net::SecureServerSocket(_settings.getPort(),
                                                        DEFAULT_BACKLOG,
                                                        ofSSLManager::getDefaultServerContext());
->>>>>>> fbe25bc2
 
             }
             catch (const Poco::Exception& exc)
@@ -273,18 +251,7 @@
                                                               socket,
                                                               _toPoco(_settings));
 
-<<<<<<< HEAD
-template <typename SettingsType>
-void BaseServer_<SettingsType>::start()
-{
-    if (isRunning())
-    {
-        ofLogWarning("BaseServer_::start") << "Server is already running. Call stop() to stop.";
-        return;
-    }
-=======
             _isSecurePort = socket.secure();
->>>>>>> fbe25bc2
 
 #if defined(TARGET_OSX)
             // essential on a mac!  fixed in 1.4.6p2+ / 1.5.2+
