// =============================================================================
//
// Copyright (c) 2013-2015 Christopher Baker <http://christopherbaker.net>
//
// Permission is hereby granted, free of charge, to any person obtaining a copy
// of this software and associated documentation files (the "Software"), to deal
// in the Software without restriction, including without limitation the rights
// to use, copy, modify, merge, publish, distribute, sublicense, and/or sell
// copies of the Software, and to permit persons to whom the Software is
// furnished to do so, subject to the following conditions:
//
// The above copyright notice and this permission notice shall be included in
// all copies or substantial portions of the Software.
//
// THE SOFTWARE IS PROVIDED "AS IS", WITHOUT WARRANTY OF ANY KIND, EXPRESS OR
// IMPLIED, INCLUDING BUT NOT LIMITED TO THE WARRANTIES OF MERCHANTABILITY,
// FITNESS FOR A PARTICULAR PURPOSE AND NONINFRINGEMENT. IN NO EVENT SHALL THE
// AUTHORS OR COPYRIGHT HOLDERS BE LIABLE FOR ANY CLAIM, DAMAGES OR OTHER
// LIABILITY, WHETHER IN AN ACTION OF CONTRACT, TORT OR OTHERWISE, ARISING FROM,
// OUT OF OR IN CONNECTION WITH THE SOFTWARE OR THE USE OR OTHER DEALINGS IN
// THE SOFTWARE.
//
// =============================================================================


#pragma once


/// \brief An unfortunate compromise until C++11.
#define INIT_SET_WITH_ARRAY(x) x, x + sizeof(x) / sizeof(x[0])


#include <set>
#include <string>

#include "Poco/RegularExpression.h"
#include "Poco/URI.h"
#include "Poco/Net/HTTPServerRequest.h"
#include "Poco/Net/HTTPRequestHandler.h"
#include "Poco/Net/MediaType.h"

#include "ofLog.h"

#include "ofx/HTTP/AbstractServerTypes.h"
#include "ofx/HTTP/RequestHandlerAdapter.h"
#include "ofx/HTTP/ServerEvents.h"


namespace ofx {
namespace HTTP {


/// \brief A base implementation of route settings.
///
/// These settings define the basic information needed to implement
/// BaseRoute::canHandleRequest() method.
class BaseRouteSettings
{
public:
    /// \brief A typedef for HTTPMethodSet.
    typedef std::set<std::string> HTTPMethodSet;

    /// \brief A typedef for a MediaTypeSet.
    typedef std::set<std::string> MediaTypeSet;

    /// \brief Create the BaseRouteSettings with the given route path.
    /// \param routePathPattern The regex pattern that this route will handle.
    /// \param requireSecurePort True if this route requires
    ///        communication on an SSL encrypted port.
    /// \param requireAuthentication Require authenticated requests.
    /// \param validHTTPMethods The valid HTTP Methods that this route
    ///        will handle.
    BaseRouteSettings(const std::string& routePathPattern = BaseRouteSettings::DEFAULT_ROUTE_PATH_PATTERN,
                      bool requireSecurePort = false,
                      bool requireAuthentication = false,
                      const HTTPMethodSet& validHTTPMethods = HTTPMethodSet());

    /// \brief Destroy the BaseRoutSettings.
    virtual ~BaseRouteSettings();

    /// \brief Set the route path regex pattern.
    /// \param routePathPattern The regex pattern that this route will handle.
    void setRoutePathPattern(const std::string& routePathPattern);

    /// \returns The regex pattern that this route handles.
    const std::string& getRoutePathPattern() const;

    /// \brief Set the secure port requirement.
    /// \param requireSecurePort Set to true if this route can only handle
    ///        requests submitted on an SSL encrypted port.
    void setRequireSecurePort(bool requireSecurePort);

    /// \returns true iff route requires communication on an SSL encrypted port.
    bool requireSecurePort() const;

    /// \brief Set the authentication requirement.
    /// \param requireAuthentication Set to true if this route requires
    ///        authentication.
    void setRequireAuthentication(bool requireAuthentication);

    /// \returns true iff route requires server authentication.
    bool requireAuthentication() const;

    /// \brief Set the list of valid HTTPMethods.
    /// \param validHTTPMethods A set of valid HTTPMethods.
    /// \note  An empty set means that any requested HTTPMethod will be
    ///        accepted.  A non-empty set means that the requested
    ///        HTTPMethod MUST be in the set.
    void setValidHTTPMethods(const HTTPMethodSet& validHTTPMethods);

    /// \returns The set of valid HTTP methods.
    /// \note If empty, all requested HTTP methods will be accepted.
    const HTTPMethodSet& getValidHTTPMethods() const;

    /// \brief Set the list of valid Content Types.
    /// \param validContentTypes A set of valid content types.
    /// \note  An empty set means that any requested Content-Type will be
    ///        accepted.  A non-empty set means that the requested
    ///        The Content-Type MUST be in the set.
    void setValidContentTypes(const MediaTypeSet& validContentTypes);

    /// \returns the Set of valid request content types.
    /// \note If Empty, all requested content types will be accepted.
    const MediaTypeSet& getValidContentTypes() const;

    /// \brief The default route path regex pattern.
    /// \details By default, this pattern matches all requests.
    static const std::string DEFAULT_ROUTE_PATH_PATTERN;

private:
    /// \brief the route's regex route pattern.
    std::string _routePathPattern;
    
    /// \brief true if route requires requests on an SSL encrypted port.
    bool _requireSecurePort;
    
    /// \brief true if route requires authentication.
    bool _requireAuthentication;
    
    /// \brief A set of valid HTTP methods.
    HTTPMethodSet _validHTTPMethods;
    
    /// \brief A set of valid Content-Type variables.
    MediaTypeSet _validContentTypes;
    
};


/// \brief The base implmentation of a server route.
template<typename SettingsType>
class BaseRoute_: public AbstractRoute
{
public:
    /// \brief Create a BaseRoute.
    BaseRoute_(const SettingsType& settings = SettingsType());

    /// \brief Destroy a BaseRoute.
    virtual ~BaseRoute_();

    virtual void setup(const SettingsType& settings);

    virtual std::string getRoutePathPattern() const;

    virtual bool canHandleRequest(const Poco::Net::HTTPServerRequest& request,
                                  bool isSecurePort) const;

    virtual Poco::Net::HTTPRequestHandler* createRequestHandler(const Poco::Net::HTTPServerRequest& request);

    void handleRequest(Poco::Net::HTTPServerRequest& request,
                       Poco::Net::HTTPServerResponse& response);

    virtual void handleRequest(ServerEventArgs& evt);

    virtual void stop();

    /// \returns the route's Settings.
    const SettingsType& getSettings() const;

    AbstractServer* getServer();

<<<<<<< HEAD
=======
    void setServer(AbstractServer* server);

>>>>>>> fbe25bc2
protected:
    /// \brief The settings.
    SettingsType _settings;

    /// \brief A
    AbstractServer* _server;

private:
    BaseRoute_(const BaseRoute_&);
	BaseRoute_& operator = (const BaseRoute_&);

};


typedef BaseRoute_<BaseRouteSettings> DefaultRoute;


template<typename SettingsType>
BaseRoute_<SettingsType>::BaseRoute_(const SettingsType& settings):
    _settings(settings),
    _server(0)
{
}


template<typename SettingsType>
BaseRoute_<SettingsType>::~BaseRoute_()
{
}


template<typename SettingsType>
void BaseRoute_<SettingsType>::setup(const SettingsType& settings)
{
    _settings = settings;
}


template<typename SettingsType>
std::string BaseRoute_<SettingsType>::getRoutePathPattern() const
{
    return _settings.getRoutePathPattern();
}


template<typename SettingsType>
bool BaseRoute_<SettingsType>::canHandleRequest(const Poco::Net::HTTPServerRequest& request,
                                                bool isSecurePort) const
{
    // If this isn't a secure port and we require that, reject it.
    if (_settings.requireSecurePort() && !isSecurePort)
    {
        return false;
    }

    // Check the request method.
    const BaseRouteSettings::HTTPMethodSet& validHTTPMethods = _settings.getValidHTTPMethods();

    // If validHTTPMethods are defined, then the request must match.
    if (!validHTTPMethods.empty() && validHTTPMethods.find(request.getMethod()) == validHTTPMethods.end())
    {
        return false;
    }

    // Check the request content type.
    const BaseRouteSettings::MediaTypeSet& validContentTypes = _settings.getValidContentTypes();

    if (!validContentTypes.empty())
    {
        BaseRouteSettings::MediaTypeSet::iterator iter = validContentTypes.begin();

        const std::string& contentType = request.getContentType();

        bool foundMatch = false;

        while (iter != validContentTypes.end())
        {
            Poco::Net::MediaType type(*iter);

            if (type.matchesRange(contentType))
            {
                foundMatch = true;
                break;
            }

            ++iter;
        }

        if (!foundMatch)
        {
            return false;
        }
    }

    // require a valid path
    std::string path = "/";

    try
    {
        path = Poco::URI(request.getURI()).getPath();
    }
    catch (const Poco::SyntaxException& exc)
    {
        ofLogError("BaseRoute::canHandleRequest") << exc.displayText();
        return false;
    }

    if (path.empty())
    {
        path = "/";
    }

    try
    {
        // \TODO cache this regex
        return Poco::RegularExpression(getRoutePathPattern()).match(path);
    }
    catch (const Poco::RegularExpressionException& exc)
    {
        ofLogError("BaseRoute::canHandleRequest") << exc.displayText();
        return false;
    }

}


template<typename SettingsType>
Poco::Net::HTTPRequestHandler* BaseRoute_<SettingsType>::createRequestHandler(const Poco::Net::HTTPServerRequest&)
{
    // A route handler adapter adapts the factory class (e.g. the BaseRoute_)
    // to act as a reusable instance. The instance passed to the RouteHandler
    // adapter should not modify the internal state of the route itself.
    return new RequestHandlerAdapter(*this);
}


template<typename SettingsType>
void BaseRoute_<SettingsType>::handleRequest(Poco::Net::HTTPServerRequest& request,
                                             Poco::Net::HTTPServerResponse& response)
{
    // We assert that the server must be set on a route.
    poco_assert(_server);

    // All requests pass through the server's handleRequest method first.
    // The server broadcasts the request / response to any listeners.
    // Generally these listeners should only modify headers, not send a response.
    AbstractSession& session = _server->getSessionStore().getSession(request, response);

    ServerEventArgs evt(request, response, session);

    _server->onHTTPServerEvent(this, evt);

    // If the response was sent from the server or its delegates, we finish.
    if (response.sent())
    {
        return;
    }
    else
    {
        // Otherwise, we call the route's sendResponse method.
        // Eventually we may end up back at this base class' sendResponse
        // method.
        handleRequest(evt);
    }

    // A failsafe.
    if (!response.sent())
    {
        BaseRoute_<SettingsType>::handleRequest(evt);
    }
}


template<typename SettingsType>
void BaseRoute_<SettingsType>::handleRequest(ServerEventArgs& evt)
{
    if (evt.getResponse().sent())
    {
        return;
    }

    // We gave the handlers every opportunity to send a response.
    // Now we must conclude that there is a server error.
    try
    {
<<<<<<< HEAD
        // If we got this far and our status is still marked as 200, that
        // constitutes a server error.
        if(response.getStatus() == Poco::Net::HTTPResponse::HTTP_OK)
=======
        // If we got this far and our status is still marked as 200,
        // that constitutes a server error.
        if (Poco::Net::HTTPResponse::HTTP_OK == evt.getResponse().getStatus())
>>>>>>> fbe25bc2
        {
            evt.getResponse().setStatusAndReason(Poco::Net::HTTPResponse::HTTP_INTERNAL_SERVER_ERROR,
                                                 "No handlers for route.");
        }

        evt.getResponse().setChunkedTransferEncoding(true);
        evt.getResponse().setContentType("text/html");

        std::stringstream ss;
        ss << evt.getResponse().getStatus() << " - " << evt.getResponse().getReason();

        std::ostream& ostr = evt.getResponse().send(); // get output stream
        ostr << "<!DOCTYPE html><html><head><meta charset=\"utf-8\"/><title>";
        ostr << ss.str();
        ostr << "</title></head><body><h1>";
        ostr << ss.str();
        ostr << "</h1></body></html>";
    }
    catch (const Poco::Exception& exc)
    {
        ofLogError("BaseRoute::handleRequest") << "Exception: " << exc.code() << " " << exc.displayText();
    }
    catch (const std::exception& exc)
    {
        ofLogError("BaseRoute::handleRequest") << "exception: " << exc.what();
    }
    catch ( ... )
    {
        ofLogError("BaseRoute::handleRequest") << "... Unknown exception.";
    }
}


template<typename SettingsType>
void BaseRoute_<SettingsType>::stop()
{
    // empty
}


template<typename SettingsType>
const SettingsType& BaseRoute_<SettingsType>::getSettings() const
{
    return _settings;
}


template<typename SettingsType>
AbstractServer* BaseRoute_<SettingsType>::getServer()
{
    return _server;
}


template<typename SettingsType>
void BaseRoute_<SettingsType>::setServer(AbstractServer* server)
{
    _server = server;
}


/// \brief The base implmentation of a server route.
template<typename RouteType>
class BaseRouteHandler_: public AbstractRouteHandler
{
public:
    /// \brief Create a BaseRoute.
    BaseRouteHandler_(RouteType& route);

    /// \brief Destroy a BaseRoute.
    virtual ~BaseRouteHandler_();

    void handleRequest(Poco::Net::HTTPServerRequest& request,
                       Poco::Net::HTTPServerResponse& response);

    virtual void handleRequest(ServerEventArgs& evt) = 0;

    virtual void stop();

    /// \brief Get the dispatching route.
    RouteType& getRoute();

private:
    BaseRouteHandler_(const BaseRouteHandler_&);
    BaseRouteHandler_& operator = (const BaseRouteHandler_&);

    /// \brief The route.
    RouteType& _route;

};


template<typename RouteType>
BaseRouteHandler_<RouteType>::BaseRouteHandler_(RouteType& route):
    _route(route)
{
}


template<typename RouteType>
BaseRouteHandler_<RouteType>::~BaseRouteHandler_()
{
}


template<typename RouteType>
void BaseRouteHandler_<RouteType>::handleRequest(Poco::Net::HTTPServerRequest& request,
                                                 Poco::Net::HTTPServerResponse& response)
{
    // We assert that the server must be set on a route.
    poco_assert(getRoute().getServer());

    // All requests pass through the server's handleRequest method first.
    // The server broadcasts the request / response to any listeners.
    // Generally these listeners should only modify headers, not send a response.
    AbstractSession& session = getRoute().getServer()->getSessionStore().getSession(request, response);

    ServerEventArgs evt(request, response, session);

    getRoute().getServer()->onHTTPServerEvent(this, evt);

    // If the response was sent from the server or its delegates, we finish.
    if (response.sent())
    {
        return;
    }
    else
    {
        // Otherwise, we call the route's sendResponse method.
        // Eventually we may end up back at this base class' sendResponse
        // method.
        handleRequest(evt);
    }

    // A failsafe.
    if (!response.sent())
    {
        getRoute().handleRequest(evt);
    }
}


template<typename RouteType>
void BaseRouteHandler_<RouteType>::stop()
{
}


template<typename RouteType>
RouteType& BaseRouteHandler_<RouteType>::getRoute()
{
    return _route;
}


} } // namespace ofx::HTTP<|MERGE_RESOLUTION|>--- conflicted
+++ resolved
@@ -178,11 +178,8 @@
 
     AbstractServer* getServer();
 
-<<<<<<< HEAD
-=======
     void setServer(AbstractServer* server);
 
->>>>>>> fbe25bc2
 protected:
     /// \brief The settings.
     SettingsType _settings;
@@ -368,15 +365,9 @@
     // Now we must conclude that there is a server error.
     try
     {
-<<<<<<< HEAD
-        // If we got this far and our status is still marked as 200, that
-        // constitutes a server error.
-        if(response.getStatus() == Poco::Net::HTTPResponse::HTTP_OK)
-=======
         // If we got this far and our status is still marked as 200,
         // that constitutes a server error.
         if (Poco::Net::HTTPResponse::HTTP_OK == evt.getResponse().getStatus())
->>>>>>> fbe25bc2
         {
             evt.getResponse().setStatusAndReason(Poco::Net::HTTPResponse::HTTP_INTERNAL_SERVER_ERROR,
                                                  "No handlers for route.");
